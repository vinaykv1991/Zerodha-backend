--- conflicted
+++ resolved
@@ -3,9 +3,4 @@
 kiteconnect
 pandas
 pandas-ta
-<<<<<<< HEAD
-requests
-numpy<2.0
-=======
-requests
->>>>>>> c48915e1
+requests